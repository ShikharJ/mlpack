--- conflicted
+++ resolved
@@ -26,12 +26,9 @@
     hilbertRTreeRS(NULL),
     rPlusTreeRS(NULL),
     rPlusPlusTreeRS(NULL),
-<<<<<<< HEAD
+    vpTreeRS(NULL),
     rpTreeRS(NULL),
     maxSplitPRTreeRS(NULL)
-=======
-    vpTreeRS(NULL)
->>>>>>> 067ff771
 {
   // Nothing to do.
 }
@@ -147,20 +144,19 @@
           naive, singleMode);
       break;
 
+    case VP_TREE:
+      vpTreeRS = new RSType<tree::VPTree>(move(referenceSet), naive,
+          singleMode);
+      break;
+
     case RP_TREE:
       rpTreeRS = new RSType<tree::RPTree>(move(referenceSet), naive,
           singleMode);
       break;
 
-<<<<<<< HEAD
     case MAX_SPLIT_RP_TREE:
       maxSplitPRTreeRS = new RSType<tree::MaxSplitRPTree>(move(referenceSet),
           naive, singleMode);
-=======
-    case VP_TREE:
-      vpTreeRS = new RSType<tree::VPTree>(move(referenceSet), naive,
-          singleMode);
->>>>>>> 067ff771
       break;
   }
 
@@ -284,17 +280,16 @@
       rPlusPlusTreeRS->Search(querySet, range, neighbors, distances);
       break;
 
-<<<<<<< HEAD
+    case VP_TREE:
+      vpTreeRS->Search(querySet, range, neighbors, distances);
+      break;
+
     case RP_TREE:
       rpTreeRS->Search(querySet, range, neighbors, distances);
       break;
 
     case MAX_SPLIT_RP_TREE:
       maxSplitPRTreeRS->Search(querySet, range, neighbors, distances);
-=======
-    case VP_TREE:
-      vpTreeRS->Search(querySet, range, neighbors, distances);
->>>>>>> 067ff771
       break;
   }
 }
@@ -351,17 +346,16 @@
       rPlusPlusTreeRS->Search(range, neighbors, distances);
       break;
 
-<<<<<<< HEAD
+    case VP_TREE:
+      vpTreeRS->Search(range, neighbors, distances);
+      break;
+
     case RP_TREE:
       rpTreeRS->Search(range, neighbors, distances);
       break;
 
     case MAX_SPLIT_RP_TREE:
       maxSplitPRTreeRS->Search(range, neighbors, distances);
-=======
-    case VP_TREE:
-      vpTreeRS->Search(range, neighbors, distances);
->>>>>>> 067ff771
       break;
   }
 }
@@ -389,15 +383,12 @@
       return "R+ tree";
     case R_PLUS_PLUS_TREE:
       return "R++ tree";
-<<<<<<< HEAD
+    case VP_TREE:
+      return "Vantage point tree";
     case RP_TREE:
       return "Random projection tree (mean split)";
     case MAX_SPLIT_RP_TREE:
       return "Random projection tree (max split)";
-=======
-    case VP_TREE:
-      return "Vantage point tree";
->>>>>>> 067ff771
     default:
       return "unknown tree";
   }
@@ -424,15 +415,12 @@
     delete rPlusTreeRS;
   if (rPlusPlusTreeRS)
     delete rPlusPlusTreeRS;
-<<<<<<< HEAD
+  if (vpTreeRS)
+    delete vpTreeRS;
   if (rpTreeRS)
     delete rpTreeRS;
   if (maxSplitPRTreeRS)
     delete maxSplitPRTreeRS;
-=======
-  if (vpTreeRS)
-    delete vpTreeRS;
->>>>>>> 067ff771
 
   kdTreeRS = NULL;
   coverTreeRS = NULL;
@@ -443,10 +431,7 @@
   hilbertRTreeRS = NULL;
   rPlusTreeRS = NULL;
   rPlusPlusTreeRS = NULL;
-<<<<<<< HEAD
+  vpTreeRS = NULL;
   rpTreeRS = NULL;
   maxSplitPRTreeRS = NULL;
-=======
-  vpTreeRS = NULL;
->>>>>>> 067ff771
 }