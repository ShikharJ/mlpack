/**
 * @file neighbor_search.hpp
 * @author Ryan Curtin
 *
 * Defines the NeighborSearch class, which performs an abstract
 * nearest-neighbor-like query on two datasets.
 *
 * mlpack is free software; you may redistribute it and/or modify it under the
 * terms of the 3-clause BSD license.  You should have received a copy of the
 * 3-clause BSD license along with mlpack.  If not, see
 * http://www.opensource.org/licenses/BSD-3-Clause for more information.
 */
#ifndef MLPACK_METHODS_NEIGHBOR_SEARCH_NEIGHBOR_SEARCH_HPP
#define MLPACK_METHODS_NEIGHBOR_SEARCH_NEIGHBOR_SEARCH_HPP

#include <mlpack/prereqs.hpp>
#include <vector>
#include <string>

#include <mlpack/core/tree/binary_space_tree.hpp>
#include <mlpack/core/tree/rectangle_tree.hpp>
#include <mlpack/core/tree/binary_space_tree/binary_space_tree.hpp>

#include "neighbor_search_stat.hpp"
#include "sort_policies/nearest_neighbor_sort.hpp"
#include "neighbor_search_rules.hpp"

namespace mlpack {
namespace neighbor /** Neighbor-search routines.  These include
                    * all-nearest-neighbors and all-furthest-neighbors
                    * searches. */ {

// Forward declaration.
template<typename SortPolicy>
class TrainVisitor;

//! NeighborSearchMode represents the different neighbor search modes available.
enum NeighborSearchMode
{
  NAIVE_MODE,
  SINGLE_TREE_MODE,
  DUAL_TREE_MODE,
  GREEDY_SINGLE_TREE_MODE
};

/**
 * The NeighborSearch class is a template class for performing distance-based
 * neighbor searches.  It takes a query dataset and a reference dataset (or just
 * a reference dataset) and, for each point in the query dataset, finds the k
 * neighbors in the reference dataset which have the 'best' distance according
 * to a given sorting policy.  A constructor is given which takes only a
 * reference dataset, and if that constructor is used, the given reference
 * dataset is also used as the query dataset.
 *
 * The template parameters SortPolicy and Metric define the sort function used
 * and the metric (distance function) used.  More information on those classes
 * can be found in the NearestNeighborSort class and the kernel::ExampleKernel
 * class.
 *
 * @tparam SortPolicy The sort policy for distances; see NearestNeighborSort.
 * @tparam MetricType The metric to use for computation.
 * @tparam MatType The type of data matrix.
 * @tparam TreeType The tree type to use; must adhere to the TreeType API.
 * @tparam DualTreeTraversalType The type of dual tree traversal to use
 *     (defaults to the tree's default traverser).
 * @tparam SingleTreeTraversalType The type of single tree traversal to use
 *     (defaults to the tree's default traverser).
 */
template<typename SortPolicy = NearestNeighborSort,
         typename MetricType = mlpack::metric::EuclideanDistance,
         typename MatType = arma::mat,
         template<typename TreeMetricType,
                  typename TreeStatType,
                  typename TreeMatType> class TreeType = tree::KDTree,
         template<typename RuleType> class DualTreeTraversalType =
             TreeType<MetricType,
                      NeighborSearchStat<SortPolicy>,
                      MatType>::template DualTreeTraverser,
         template<typename RuleType> class SingleTreeTraversalType =
             TreeType<MetricType,
                      NeighborSearchStat<SortPolicy>,
                      MatType>::template SingleTreeTraverser>
class NeighborSearch
{
 public:
  //! Convenience typedef.
  typedef TreeType<MetricType, NeighborSearchStat<SortPolicy>, MatType> Tree;

  /**
   * Initialize the NeighborSearch object, passing a reference dataset (this is
   * the dataset which is searched).  Optionally, perform the computation in
   * a different mode.  An initialized distance metric can be given, for cases
   * where the metric has internal data (i.e. the distance::MahalanobisDistance
   * class).
   *
   * This method will copy the matrices to internal copies, which are rearranged
   * during tree-building.  You can avoid this extra copy by pre-constructing
   * the trees and passing them using a different constructor, or by using the
   * construct that takes an rvalue reference to the dataset.
   *
   * @param referenceSet Set of reference points.
   * @param mode Neighbor search mode.
   * @param epsilon Relative approximate error (non-negative).
   * @param metric An optional instance of the MetricType class.
   */
  NeighborSearch(const MatType& referenceSet,
                 const NeighborSearchMode mode = DUAL_TREE_MODE,
                 const double epsilon = 0,
                 const MetricType metric = MetricType());

  /**
   * Initialize the NeighborSearch object, taking ownership of the reference
   * dataset (this is the dataset which is searched).  Optionally, perform the
   * computation in a different mode.  An initialized distance metric can be
   * given, for cases where the metric has internal data (i.e. the
   * distance::MahalanobisDistance class).
   *
   * This method will not copy the data matrix, but will take ownership of it,
   * and depending on the type of tree used, may rearrange the points.  If you
   * would rather a copy be made, consider using the constructor that takes a
   * const reference to the data instead.
   *
   * @param referenceSet Set of reference points.
   * @param mode Neighbor search mode.
   * @param epsilon Relative approximate error (non-negative).
   * @param metric An optional instance of the MetricType class.
   */
  NeighborSearch(MatType&& referenceSet,
                 const NeighborSearchMode mode = DUAL_TREE_MODE,
                 const double epsilon = 0,
                 const MetricType metric = MetricType());

  /**
   * Initialize the NeighborSearch object with a copy of the given
   * pre-constructed reference tree (this is the tree built on the points that
   * will be searched).  Optionally, choose to use single-tree mode.  Naive mode
   * is not available as an option for this constructor.  Additionally, an
   * instantiated distance metric can be given, for cases where the distance
   * metric holds data.
   *
   * This method will copy the given tree.  You can avoid this copy by using the
   * construct that takes a rvalue reference to the tree.
   *
   * @note
   * Mapping the points of the matrix back to their original indices is not done
   * when this constructor is used, so if the tree type you are using maps
   * points (like BinarySpaceTree), then you will have to perform the re-mapping
   * manually.
   * @endnote
   *
   * @param referenceTree Pre-built tree for reference points.
   * @param mode Neighbor search mode.
   * @param epsilon Relative approximate error (non-negative).
   * @param metric Instantiated distance metric.
   */
  NeighborSearch(
      const Tree& referenceTree,
      const NeighborSearchMode mode = DUAL_TREE_MODE,
      const double epsilon = 0,
      const MetricType metric = MetricType());

  /**
   * Initialize the NeighborSearch object with the given pre-constructed
   * reference tree (this is the tree built on the points that will be
   * searched).  Optionally, choose to use single-tree mode.  Naive mode is not
   * available as an option for this constructor.  Additionally, an instantiated
   * distance metric can be given, for cases where the distance metric holds
   * data.
   *
   * This method will take ownership of the given tree. There is no copying of
   * the data matrices (because tree-building is not necessary), so this is the
   * constructor to use when copies absolutely must be avoided.
   *
   * @note
   * Mapping the points of the matrix back to their original indices is not done
   * when this constructor is used, so if the tree type you are using maps
   * points (like BinarySpaceTree), then you will have to perform the re-mapping
   * manually.
   * @endnote
   *
   * @param referenceTree Pre-built tree for reference points.
   * @param mode Neighbor search mode.
   * @param epsilon Relative approximate error (non-negative).
   * @param metric Instantiated distance metric.
   */
  NeighborSearch(
      Tree&& referenceTree,
      const NeighborSearchMode mode = DUAL_TREE_MODE,
      const double epsilon = 0,
      const MetricType metric = MetricType());

  /**
   * Create a NeighborSearch object without any reference data.  If Search() is
   * called before a reference set is set with Train(), an exception will be
   * thrown.
   *
   * @param mode Neighbor search mode.
   * @param epsilon Relative approximate error (non-negative).
   * @param metric Instantiated metric.
   */
  NeighborSearch(const NeighborSearchMode mode = DUAL_TREE_MODE,
                 const double epsilon = 0,
                 const MetricType metric = MetricType());

  /**
<<<<<<< HEAD
=======
   * Initialize the NeighborSearch object, passing a reference dataset (this is
   * the dataset which is searched).  Optionally, perform the computation in
   * naive mode or single-tree mode.  An initialized distance metric can be
   * given, for cases where the metric has internal data (i.e. the
   * distance::MahalanobisDistance class).
   *
   * Deprecated. Will be removed in mlpack 3.0.0.
   *
   * This method will copy the matrices to internal copies, which are rearranged
   * during tree-building.  You can avoid this extra copy by pre-constructing
   * the trees and passing them using a different constructor, or by using the
   * construct that takes an rvalue reference to the dataset.
   *
   * @param referenceSet Set of reference points.
   * @param naive If true, O(n^2) naive search will be used (as opposed to
   *      dual-tree search).  This overrides singleMode (if it is set to true).
   * @param singleMode If true, single-tree search will be used (as opposed to
   *      dual-tree search).
   * @param epsilon Relative approximate error (non-negative).
   * @param metric An optional instance of the MetricType class.
   */
  mlpack_deprecated NeighborSearch(const MatType& referenceSet,
                                   const bool naive,
                                   const bool singleMode = false,
                                   const double epsilon = 0,
                                   const MetricType metric = MetricType());

  /**
   * Initialize the NeighborSearch object, taking ownership of the reference
   * dataset (this is the dataset which is searched).  Optionally, perform the
   * computation in naive mode or single-tree mode.  An initialized distance
   * metric can be given, for cases where the metric has internal data (i.e. the
   * distance::MahalanobisDistance class).
   *
   * Deprecated. Will be removed in mlpack 3.0.0.
   *
   * This method will not copy the data matrix, but will take ownership of it,
   * and depending on the type of tree used, may rearrange the points.  If you
   * would rather a copy be made, consider using the constructor that takes a
   * const reference to the data instead.
   *
   * @param referenceSet Set of reference points.
   * @param naive If true, O(n^2) naive search will be used (as opposed to
   *      dual-tree search).  This overrides singleMode (if it is set to true).
   * @param singleMode If true, single-tree search will be used (as opposed to
   *      dual-tree search).
   * @param epsilon Relative approximate error (non-negative).
   * @param metric An optional instance of the MetricType class.
   */
  mlpack_deprecated NeighborSearch(MatType&& referenceSet,
                                   const bool naive,
                                   const bool singleMode = false,
                                   const double epsilon = 0,
                                   const MetricType metric = MetricType());

  /**
   * Initialize the NeighborSearch object with the given pre-constructed
   * reference tree (this is the tree built on the points that will be
   * searched).  Optionally, choose to use single-tree mode.  Naive mode is not
   * available as an option for this constructor.  Additionally, an instantiated
   * distance metric can be given, for cases where the distance metric holds
   * data.
   *
   * Deprecated. Will be removed in mlpack 3.0.0.
   *
   * This method won't take ownership of the given tree. There is no copying of
   * the data matrices in this constructor (because tree-building is not
   * necessary), so this is the constructor to use when copies absolutely must
   * be avoided.
   *
   * @note
   * Mapping the points of the matrix back to their original indices is not done
   * when this constructor is used, so if the tree type you are using maps
   * points (like BinarySpaceTree), then you will have to perform the re-mapping
   * manually.
   * @endnote
   *
   * @param referenceTree Pre-built tree for reference points.
   * @param singleMode Whether single-tree computation should be used (as
   *      opposed to dual-tree computation).
   * @param epsilon Relative approximate error (non-negative).
   * @param metric Instantiated distance metric.
   */
  mlpack_deprecated NeighborSearch(Tree* referenceTree,
                                   const bool singleMode,
                                   const double epsilon = 0,
                                   const MetricType metric = MetricType());

  /**
   * Create a NeighborSearch object without any reference data.  If Search() is
   * called before a reference set is set with Train(), an exception will be
   * thrown.
   *
   * Deprecated. Will be removed in mlpack 3.0.0.
   *
   * @param naive Whether to use naive search.
   * @param singleMode Whether single-tree computation should be used (as
   *      opposed to dual-tree computation).
   * @param epsilon Relative approximate error (non-negative).
   * @param metric Instantiated metric.
   */
  mlpack_deprecated NeighborSearch(const bool naive,
                                   const bool singleMode = false,
                                   const double epsilon = 0,
                                   const MetricType metric = MetricType());

  /**
   * Construct the NeighborSearch object by copying the given NeighborSearch
   * object.
   *
   * @param other NeighborSearch object to copy.
   */
  NeighborSearch(const NeighborSearch& other);

  /**
   * Construct the NeighborSearch object by taking ownership of the given
   * NeighborSearch object.
   *
   * @param other NeighborSearch object to take ownership of.
   */
  NeighborSearch(NeighborSearch&& other);

  /**
   * Copy the given NeighborSearch object.
   *
   * @param other NeighborSearch object to copy.
   */
  NeighborSearch& operator=(const NeighborSearch& other);

  /**
   * Take ownership of the given NeighborSearch object.
   *
   * @param other NeighborSearch object to take ownership of.
   */
  NeighborSearch& operator=(NeighborSearch&& other);

  /**
>>>>>>> 1061b0bb
   * Delete the NeighborSearch object. The tree is the only member we are
   * responsible for deleting.  The others will take care of themselves.
   */
  ~NeighborSearch();

  /**
   * Set the reference set to a new reference set, and build a tree if
   * necessary.  This method is called 'Train()' in order to match the rest of
   * the mlpack abstractions, even though calling this "training" is maybe a bit
   * of a stretch.
   *
   * @param referenceSet New set of reference data.
   */
  void Train(const MatType& referenceSet);

  /**
   * Set the reference set to a new reference set, taking ownership of the set,
   * and build a tree if necessary.  This method is called 'Train()' in order to
   * match the rest of the mlpack abstractions, even though calling this
   * "training" is maybe a bit of a stretch.
   *
   * @param referenceSet New set of reference data.
   */
  void Train(MatType&& referenceSet);

  /**
   * Set the reference tree as a copy of the given reference tree.
   *
   * This method will copy the given tree.  You can avoid this copy by using the
   * Train() method that takes a rvalue reference to the tree.
   *
   * @param referenceTree Pre-built tree for reference points.
   */
  void Train(const Tree& referenceTree);

  /**
   * Set the reference tree to a new reference tree.
   *
   * This method will take ownership of the given tree.
   *
   * @param referenceTree Pre-built tree for reference points.
   */
  void Train(Tree&& referenceTree);

  /**
   * For each point in the query set, compute the nearest neighbors and store
   * the output in the given matrices.  The matrices will be set to the size of
   * n columns by k rows, where n is the number of points in the query dataset
   * and k is the number of neighbors being searched for.
   *
   * If querySet contains only a few query points, the extra cost of building a
   * tree on the points for dual-tree search may not be warranted, and it may be
   * worthwhile to set singleMode = false (either in the constructor or with
   * SingleMode()).
   *
   * @param querySet Set of query points (can be just one point).
   * @param k Number of neighbors to search for.
   * @param neighbors Matrix storing lists of neighbors for each query point.
   * @param distances Matrix storing distances of neighbors for each query
   *     point.
   */
  void Search(const MatType& querySet,
              const size_t k,
              arma::Mat<size_t>& neighbors,
              arma::mat& distances);

  /**
   * Given a pre-built query tree, search for the nearest neighbors of each
   * point in the query tree, storing the output in the given matrices.  The
   * matrices will be set to the size of n columns by k rows, where n is the
   * number of points in the query dataset and k is the number of neighbors
   * being searched for.
   *
   * Note that if you are calling Search() multiple times with a single query
   * tree, you need to reset the bounds in the statistic of each query node,
   * otherwise the result may be wrong!  You can do this by calling
   * TreeType::Stat()::Reset() on each node in the query tree.
   *
   * @param queryTree Tree built on query points.
   * @param k Number of neighbors to search for.
   * @param neighbors Matrix storing lists of neighbors for each query point.
   * @param distances Matrix storing distances of neighbors for each query
   *      point.
   * @param sameSet Denotes whether or not the reference and query sets are the
   *      same.
   */
  void Search(Tree& queryTree,
              const size_t k,
              arma::Mat<size_t>& neighbors,
              arma::mat& distances,
              bool sameSet = false);

  /**
   * Search for the nearest neighbors of every point in the reference set.  This
   * is basically equivalent to calling any other overload of Search() with the
   * reference set as the query set; so, this lets you do
   * all-k-nearest-neighbors search.  The results are stored in the given
   * matrices.  The matrices will be set to the size of n columns by k rows,
   * where n is the number of points in the query dataset and k is the number of
   * neighbors being searched for.
   *
   * @param k Number of neighbors to search for.
   * @param neighbors Matrix storing lists of neighbors for each query point.
   * @param distances Matrix storing distances of neighbors for each query
   *      point.
   */
  void Search(const size_t k,
              arma::Mat<size_t>& neighbors,
              arma::mat& distances);

  /**
   * Calculate the average relative error (effective error) between the
   * distances calculated and the true distances provided.  The input matrices
   * must have the same size.
   *
   * Cases where the true distance is zero (the same point) or the calculated
   * distance is SortPolicy::WorstDistance() (didn't find enough points) will be
   * ignored.
   *
   * @param foundDistances Matrix storing lists of calculated distances for each
   *     query point.
   * @param realDistances Matrix storing lists of true best distances for each
   *     query point.
   * @return Average relative error.
   */
  static double EffectiveError(arma::mat& foundDistances,
                               arma::mat& realDistances);

  /**
   * Calculate the recall (% of neighbors found) given the list of found
   * neighbors and the true set of neighbors.  The recall returned will be in
   * the range [0, 1].
   *
   * @param foundNeighbors Matrix storing lists of calculated neighbors for each
   *     query point.
   * @param realNeighbors Matrix storing lists of true best neighbors for each
   *     query point.
   * @return Recall.
   */
  static double Recall(arma::Mat<size_t>& foundNeighbors,
                       arma::Mat<size_t>& realNeighbors);

  //! Return the total number of base case evaluations performed during the last
  //! search.
  size_t BaseCases() const { return baseCases; }

  //! Return the number of node combination scores during the last search.
  size_t Scores() const { return scores; }

  //! Access the search mode.
  NeighborSearchMode SearchMode() const { return searchMode; }
  //! Modify the search mode.
  NeighborSearchMode& SearchMode() { return searchMode; }

  //! Access the relative error to be considered in approximate search.
  double Epsilon() const { return epsilon; }
  //! Modify the relative error to be considered in approximate search.
  double& Epsilon() { return epsilon; }

  //! Access the reference dataset.
  const MatType& ReferenceSet() const { return *referenceSet; }

  //! Access the reference tree.
  const Tree& ReferenceTree() const { return *referenceTree; }
  //! Modify the reference tree.
  Tree& ReferenceTree() { return *referenceTree; }

  //! Serialize the NeighborSearch model.
  template<typename Archive>
  void Serialize(Archive& ar, const unsigned int /* version */);

 private:
  //! Permutations of reference points during tree building.
  std::vector<size_t> oldFromNewReferences;
  //! Pointer to the root of the reference tree.
  Tree* referenceTree;
  //! Reference dataset.  In some situations we may be the owner of this.
  const MatType* referenceSet;

  //! If true, this object created the trees and is responsible for them.
  bool treeOwner;
  //! If true, we own the reference set.
  bool setOwner;

  //! Indicates the neighbor search mode.
  NeighborSearchMode searchMode;
  //! Indicates the relative error to be considered in approximate search.
  double epsilon;

  //! Instantiation of metric.
  MetricType metric;

  //! The total number of base cases.
  size_t baseCases;
  //! The total number of scores (applicable for non-naive search).
  size_t scores;

  //! If this is true, the reference tree bounds need to be reset on a call to
  //! Search() without a query set.
  bool treeNeedsReset;

  //! The NSModel class should have access to internal members.
  template<typename SortPol>
  friend class TrainVisitor;
}; // class NeighborSearch

} // namespace neighbor
} // namespace mlpack

// Include implementation.
#include "neighbor_search_impl.hpp"

// Include convenience typedefs.
#include "typedef.hpp"

#endif<|MERGE_RESOLUTION|>--- conflicted
+++ resolved
@@ -203,115 +203,6 @@
                  const MetricType metric = MetricType());
 
   /**
-<<<<<<< HEAD
-=======
-   * Initialize the NeighborSearch object, passing a reference dataset (this is
-   * the dataset which is searched).  Optionally, perform the computation in
-   * naive mode or single-tree mode.  An initialized distance metric can be
-   * given, for cases where the metric has internal data (i.e. the
-   * distance::MahalanobisDistance class).
-   *
-   * Deprecated. Will be removed in mlpack 3.0.0.
-   *
-   * This method will copy the matrices to internal copies, which are rearranged
-   * during tree-building.  You can avoid this extra copy by pre-constructing
-   * the trees and passing them using a different constructor, or by using the
-   * construct that takes an rvalue reference to the dataset.
-   *
-   * @param referenceSet Set of reference points.
-   * @param naive If true, O(n^2) naive search will be used (as opposed to
-   *      dual-tree search).  This overrides singleMode (if it is set to true).
-   * @param singleMode If true, single-tree search will be used (as opposed to
-   *      dual-tree search).
-   * @param epsilon Relative approximate error (non-negative).
-   * @param metric An optional instance of the MetricType class.
-   */
-  mlpack_deprecated NeighborSearch(const MatType& referenceSet,
-                                   const bool naive,
-                                   const bool singleMode = false,
-                                   const double epsilon = 0,
-                                   const MetricType metric = MetricType());
-
-  /**
-   * Initialize the NeighborSearch object, taking ownership of the reference
-   * dataset (this is the dataset which is searched).  Optionally, perform the
-   * computation in naive mode or single-tree mode.  An initialized distance
-   * metric can be given, for cases where the metric has internal data (i.e. the
-   * distance::MahalanobisDistance class).
-   *
-   * Deprecated. Will be removed in mlpack 3.0.0.
-   *
-   * This method will not copy the data matrix, but will take ownership of it,
-   * and depending on the type of tree used, may rearrange the points.  If you
-   * would rather a copy be made, consider using the constructor that takes a
-   * const reference to the data instead.
-   *
-   * @param referenceSet Set of reference points.
-   * @param naive If true, O(n^2) naive search will be used (as opposed to
-   *      dual-tree search).  This overrides singleMode (if it is set to true).
-   * @param singleMode If true, single-tree search will be used (as opposed to
-   *      dual-tree search).
-   * @param epsilon Relative approximate error (non-negative).
-   * @param metric An optional instance of the MetricType class.
-   */
-  mlpack_deprecated NeighborSearch(MatType&& referenceSet,
-                                   const bool naive,
-                                   const bool singleMode = false,
-                                   const double epsilon = 0,
-                                   const MetricType metric = MetricType());
-
-  /**
-   * Initialize the NeighborSearch object with the given pre-constructed
-   * reference tree (this is the tree built on the points that will be
-   * searched).  Optionally, choose to use single-tree mode.  Naive mode is not
-   * available as an option for this constructor.  Additionally, an instantiated
-   * distance metric can be given, for cases where the distance metric holds
-   * data.
-   *
-   * Deprecated. Will be removed in mlpack 3.0.0.
-   *
-   * This method won't take ownership of the given tree. There is no copying of
-   * the data matrices in this constructor (because tree-building is not
-   * necessary), so this is the constructor to use when copies absolutely must
-   * be avoided.
-   *
-   * @note
-   * Mapping the points of the matrix back to their original indices is not done
-   * when this constructor is used, so if the tree type you are using maps
-   * points (like BinarySpaceTree), then you will have to perform the re-mapping
-   * manually.
-   * @endnote
-   *
-   * @param referenceTree Pre-built tree for reference points.
-   * @param singleMode Whether single-tree computation should be used (as
-   *      opposed to dual-tree computation).
-   * @param epsilon Relative approximate error (non-negative).
-   * @param metric Instantiated distance metric.
-   */
-  mlpack_deprecated NeighborSearch(Tree* referenceTree,
-                                   const bool singleMode,
-                                   const double epsilon = 0,
-                                   const MetricType metric = MetricType());
-
-  /**
-   * Create a NeighborSearch object without any reference data.  If Search() is
-   * called before a reference set is set with Train(), an exception will be
-   * thrown.
-   *
-   * Deprecated. Will be removed in mlpack 3.0.0.
-   *
-   * @param naive Whether to use naive search.
-   * @param singleMode Whether single-tree computation should be used (as
-   *      opposed to dual-tree computation).
-   * @param epsilon Relative approximate error (non-negative).
-   * @param metric Instantiated metric.
-   */
-  mlpack_deprecated NeighborSearch(const bool naive,
-                                   const bool singleMode = false,
-                                   const double epsilon = 0,
-                                   const MetricType metric = MetricType());
-
-  /**
    * Construct the NeighborSearch object by copying the given NeighborSearch
    * object.
    *
@@ -342,7 +233,6 @@
   NeighborSearch& operator=(NeighborSearch&& other);
 
   /**
->>>>>>> 1061b0bb
    * Delete the NeighborSearch object. The tree is the only member we are
    * responsible for deleting.  The others will take care of themselves.
    */
