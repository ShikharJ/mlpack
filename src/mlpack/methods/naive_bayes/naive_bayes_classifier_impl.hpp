/**
 * @file naive_bayes_classifier_impl.hpp
 * @author Parikshit Ram (pram@cc.gatech.edu)
 * @author Vahab Akbarzadeh (v.akbarzadeh@gmail.com)
 * @author Shihao Jing (shihao.jing810@gmail.com)
 *
 * A Naive Bayes Classifier which parametrically estimates the distribution of
 * the features.  This classifier makes its predictions based on the assumption
 * that the features have been sampled from a set of Gaussians with diagonal
 * covariance.
 *
 * mlpack is free software; you may redistribute it and/or modify it under the
 * terms of the 3-clause BSD license.  You should have received a copy of the
 * 3-clause BSD license along with mlpack.  If not, see
 * http://www.opensource.org/licenses/BSD-3-Clause for more information.
 */
#ifndef MLPACK_METHODS_NAIVE_BAYES_NAIVE_BAYES_CLASSIFIER_IMPL_HPP
#define MLPACK_METHODS_NAIVE_BAYES_NAIVE_BAYES_CLASSIFIER_IMPL_HPP

#include <mlpack/prereqs.hpp>

// In case it hasn't been included already.
#include "naive_bayes_classifier.hpp"

namespace mlpack {
namespace naive_bayes {

template<typename ModelMatType>
template<typename MatType>
NaiveBayesClassifier<ModelMatType>::NaiveBayesClassifier(
    const MatType& data,
    const arma::Row<size_t>& labels,
    const size_t numClasses,
    const bool incremental) :
    trainingPoints(0) // Set when we call Train().
{
  static_assert(std::is_same<ElemType, typename MatType::elem_type>::value,
      "NaiveBayesClassifier: element type of given data must match the element "
      "type of the model!");

  const size_t dimensionality = data.n_rows;

  // Perform training, after initializing the model to 0 (that is, if Train()
  // won't do that for us, which it won't if we're using the incremental
  // algorithm).
  if (incremental)
  {
    probabilities.zeros(numClasses);
    means.zeros(data.n_rows, numClasses);
    variances.zeros(data.n_rows, numClasses);
  }
  else
  {
    probabilities.set_size(numClasses);
    means.set_size(data.n_rows, numClasses);
    variances.set_size(data.n_rows, numClasses);
  }

  Train(data, labels, numClasses, incremental);
}

template<typename ModelMatType>
NaiveBayesClassifier<ModelMatType>::NaiveBayesClassifier(
    const size_t dimensionality,
    const size_t numClasses) :
    trainingPoints(0)
{
  // Initialize model to 0.
  probabilities.zeros(numClasses);
  means.zeros(dimensionality, numClasses);
  variances.zeros(dimensionality, numClasses);
}

template<typename ModelMatType>
template<typename MatType>
void NaiveBayesClassifier<ModelMatType>::Train(
    const MatType& data,
    const arma::Row<size_t>& labels,
    const size_t numClasses,
    const bool incremental)
{
  static_assert(std::is_same<ElemType, typename MatType::elem_type>::value,
      "NaiveBayesClassifier: element type of given data must match the element "
      "type of the model!");

  // Do we need to resize the model?
  if (probabilities.n_elem != numClasses)
  {
    // Perform training, after initializing the model to 0 (that is, if Train()
    // won't do that for us, which it won't if we're using the incremental
    // algorithm).
    if (incremental)
    {
      probabilities.zeros(numClasses);
      means.zeros(data.n_rows, numClasses);
      variances.zeros(data.n_rows, numClasses);
    }
    else
    {
      probabilities.set_size(numClasses);
      means.set_size(data.n_rows, numClasses);
      variances.set_size(data.n_rows, numClasses);
    }
  }

  // Calculate the class probabilities as well as the sample mean and variance
  // for each of the features with respect to each of the labels.
  if (incremental)
  {
    // Use incremental algorithm.
    // Fist, de-normalize probabilities.
    probabilities *= trainingPoints;

    for (size_t j = 0; j < data.n_cols; ++j)
    {
      const size_t label = labels[j];
      ++probabilities[label];

      arma::vec delta = data.col(j) - means.col(label);
      means.col(label) += delta / probabilities[label];
      variances.col(label) += delta % (data.col(j) - means.col(label));
    }

    for (size_t i = 0; i < probabilities.n_elem; ++i)
    {
      if (probabilities[i] > 2)
        variances.col(i) /= (probabilities[i] - 1);
    }
  }
  else
  {
    // Set all parameters to zero.
    probabilities.zeros();
    means.zeros();
    variances.zeros();

    // Don't use incremental algorithm.  This is a two-pass algorithm.  It is
    // possible to calculate the means and variances using a faster one-pass
    // algorithm but there are some precision and stability issues.  If this is
    // too slow, it's an option to use the faster algorithm by default and then
    // have this (and the incremental algorithm) be other options.

    // Calculate the means.
    for (size_t j = 0; j < data.n_cols; ++j)
    {
      const size_t label = labels[j];
      ++probabilities[label];
      means.col(label) += data.col(j);
    }

    // Normalize means.
    for (size_t i = 0; i < probabilities.n_elem; ++i)
      if (probabilities[i] != 0.0)
        means.col(i) /= probabilities[i];

    // Calculate variances.
    for (size_t j = 0; j < data.n_cols; ++j)
    {
      const size_t label = labels[j];
      variances.col(label) += square(data.col(j) - means.col(label));
    }

    // Normalize variances.
    for (size_t i = 0; i < probabilities.n_elem; ++i)
      if (probabilities[i] > 1)
        variances.col(i) /= (probabilities[i] - 1);
  }

  // Ensure that the variances are invertible.
  for (size_t i = 0; i < variances.n_elem; ++i)
    if (variances[i] == 0.0)
      variances[i] = 1e-50;

  probabilities /= data.n_cols;
  trainingPoints += data.n_cols;
}

template<typename ModelMatType>
template<typename VecType>
void NaiveBayesClassifier<ModelMatType>::Train(const VecType& point,
                                               const size_t label)
{
  static_assert(std::is_same<ElemType, typename VecType::elem_type>::value,
      "NaiveBayesClassifier: element type of given data must match the element "
      "type of the model!");

  // We must use the incremental algorithm here.
  probabilities *= trainingPoints;
  probabilities[label]++;

  arma::vec delta = point - means.col(label);
  means.col(label) += delta / probabilities[label];
  if (probabilities[label] > 2)
    variances.col(label) *= (probabilities[label] - 2);
  variances.col(label) += (delta % (point - means.col(label)));
  if (probabilities[label] > 1)
    variances.col(label) /= probabilities[label] - 1;

  trainingPoints++;
  probabilities /= trainingPoints;
}

template<typename ModelMatType>
template<typename MatType>
void NaiveBayesClassifier<ModelMatType>::LogLikelihood(
    const MatType& data,
    ModelMatType& logLikelihoods) const
{
  static_assert(std::is_same<ElemType, typename MatType::elem_type>::value,
      "NaiveBayesClassifier: element type of given data must match the element "
      "type of the model!");

  logLikelihoods = arma::log(arma::repmat(probabilities, 1, data.n_cols));
  ModelMatType invVar = 1.0 / variances;

  // Calculate the joint log likelihood of point for each of the
  // means.n_cols.

  // Loop over every class.
  for (size_t i = 0; i < means.n_cols; i++)
  {
    // This is an adaptation of gmm::phi() for the case where the covariance is
    // a diagonal matrix.
    ModelMatType diffs = data - arma::repmat(means.col(i), 1, data.n_cols);
    ModelMatType rhs = -0.5 * arma::diagmat(invVar.col(i)) * diffs;
<<<<<<< HEAD
    arma::Row<ElemType> exponents = arma::sum(diffs % rhs, 0);
=======
    arma::Mat<ElemType> exponents = arma::sum(diffs % rhs, 0);
>>>>>>> d497bbd4

    logLikelihoods.row(i) += (data.n_rows / -2.0 * log(2 * M_PI) - 0.5 *
        std::log(arma::det(arma::diagmat(variances.col(i)))) + exponents);
  }
}

template<typename ModelMatType>
template<typename VecType>
size_t NaiveBayesClassifier<ModelMatType>::Classify(const VecType& point) const
{
  static_assert(std::is_same<ElemType, typename VecType::elem_type>::value,
      "NaiveBayesClassifier: element type of given data must match the element "
      "type of the model!");

  // Find the label(class) with max log likelihood.
  ModelMatType logLikelihoods;
  LogLikelihood(point, logLikelihoods);

  arma::uword maxIndex = 0;
  logLikelihoods.max(maxIndex);
  return maxIndex;
}

template<typename ModelMatType>
template<typename VecType, typename ProbabilitiesVecType>
void NaiveBayesClassifier<ModelMatType>::Classify(
    const VecType& point,
    size_t& prediction,
    ProbabilitiesVecType& probabilities) const
{
  static_assert(std::is_same<ElemType, typename VecType::elem_type>::value,
      "NaiveBayesClassifier: element type of given data must match the element "
      "type of the model!");
  static_assert(std::is_same<ElemType,
                             typename ProbabilitiesVecType::elem_type>::value,
      "NaiveBayesClassifier: element type of given data must match the element "
      "type of the model!");

  // log(Prob(Y|X)) = Log(Prob(X|Y)) + Log(Prob(Y)) - Log(Prob(X));
  // But LogLikelihood() gives us the unnormalized log likelihood which is
  // Log(Prob(X|Y)) + Log(Prob(Y)) so we need to subtract the normalization
  // term.
  ModelMatType logLikelihoods;
  LogLikelihood(point, logLikelihoods);
  const double logProbX = log(arma::accu(exp(logLikelihoods))); // Log(Prob(X)).
  logLikelihoods -= logProbX;

  arma::uword maxIndex = 0;
  logLikelihoods.max(maxIndex);
  prediction = (size_t) maxIndex;
  probabilities = exp(logLikelihoods); // log(exp(value)) == value.
}

template<typename ModelMatType>
template<typename MatType>
void NaiveBayesClassifier<ModelMatType>::Classify(
    const MatType& data,
    arma::Row<size_t>& predictions) const
{
  static_assert(std::is_same<ElemType, typename MatType::elem_type>::value,
      "NaiveBayesClassifier: element type of given data must match the element "
      "type of the model!");

  predictions.set_size(data.n_cols);

  ModelMatType logLikelihoods;
  LogLikelihood(data, logLikelihoods);

  for (size_t i = 0; i < data.n_cols; ++i)
  {
    arma::uword maxIndex = 0;
    logLikelihoods.unsafe_col(i).max(maxIndex);
    predictions[i] = maxIndex;
  }
}

template<typename ModelMatType>
template<typename MatType, typename ProbabilitiesMatType>
void NaiveBayesClassifier<ModelMatType>::Classify(
    const MatType& data,
    arma::Row<size_t>& predictions,
    ProbabilitiesMatType& predictionProbs) const
{
  static_assert(std::is_same<ElemType, typename MatType::elem_type>::value,
      "NaiveBayesClassifier: element type of given data must match the element "
      "type of the model!");
  static_assert(std::is_same<ElemType,
                             typename ProbabilitiesMatType::elem_type>::value,
      "NaiveBayesClassifier: element type of given data must match the element "
      "type of the model!");

  predictions.set_size(data.n_cols);

  ModelMatType logLikelihoods;
  LogLikelihood(data, logLikelihoods);

  // This will hold log(Prob(X)) for each point.
  arma::Col<ElemType> logProbX(data.n_cols);
  for (size_t j = 0; j < data.n_cols; ++j)
  {
    logProbX(j) = log(arma::accu(exp(logLikelihoods.col(j))));
    logLikelihoods.col(j) -= logProbX(j);
  }

  predictionProbs = arma::exp(logLikelihoods);

  // Now calculate maximum probabilities for each point.
  for (size_t i = 0; i < data.n_cols; ++i)
  {
    arma::uword maxIndex;
    logLikelihoods.unsafe_col(i).max(maxIndex);
    predictions[i] = maxIndex;
  }
}

template<typename ModelMatType>
template<typename Archive>
void NaiveBayesClassifier<ModelMatType>::Serialize(
    Archive& ar,
    const unsigned int /* version */)
{
  ar & data::CreateNVP(means, "means");
  ar & data::CreateNVP(variances, "variances");
  ar & data::CreateNVP(probabilities, "probabilities");
}

} // namespace naive_bayes
} // namespace mlpack

#endif<|MERGE_RESOLUTION|>--- conflicted
+++ resolved
@@ -223,11 +223,7 @@
     // a diagonal matrix.
     ModelMatType diffs = data - arma::repmat(means.col(i), 1, data.n_cols);
     ModelMatType rhs = -0.5 * arma::diagmat(invVar.col(i)) * diffs;
-<<<<<<< HEAD
-    arma::Row<ElemType> exponents = arma::sum(diffs % rhs, 0);
-=======
     arma::Mat<ElemType> exponents = arma::sum(diffs % rhs, 0);
->>>>>>> d497bbd4
 
     logLikelihoods.row(i) += (data.n_rows / -2.0 * log(2 * M_PI) - 0.5 *
         std::log(arma::det(arma::diagmat(variances.col(i)))) + exponents);
