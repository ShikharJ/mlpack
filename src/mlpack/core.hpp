--- conflicted
+++ resolved
@@ -188,11 +188,8 @@
  *   - Dhawal Arora <d.p.arora1@gmail.com>
  *   - Alexander Leinoff <alexander-leinoff@uiowa.edu>
  *   - Palash Ahuja <abhor902@gmail.com>
-<<<<<<< HEAD
+ *   - Yannis Mentekidis <mentekid@gmail.com>
  *   - Ranjan Mondal <ranjan.rev@gmail.com>
-=======
- *   - Yannis Mentekidis <mentekid@gmail.com>
->>>>>>> 460e326c
  */
 
 // First, include all of the prerequisites.
